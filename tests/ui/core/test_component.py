import pytest
from pyscript import document
from unittest import mock
from invent.ui import core


def test_message_blueprint():
    """
    MessageBlueprints have a description and key/value descriptions of the
    content of the messages they send.

    class MyWidget(Widget):

        name = TextProperty()
        hold = MessageBlueprint(
            "When the button is held",
            duration="For how long the button was pressed.",
        )

        def _handle_hold(self, event):
            self.publish("hold", duration=event.duration)

        def render(self, container):
            self.element = document.createElement("button")
            self.element.addEventListener("click", self._handle_hold)
    """
    mbp = core.MessageBlueprint("This is a test", foo="A foo to handle")
    assert mbp.description == "This is a test"
    assert "foo" in mbp.content
    assert mbp.content["foo"] == "A foo to handle"


def test_message_blueprint_create_message():
    """
    A MessageBlueprint creates the expected message.
    """
    mbp = core.MessageBlueprint("This is a test", foo="A foo to handle")
    # Cannot include fields that have not been specified.
    with pytest.raises(ValueError):
        mbp.create_message("subject", baz="This will fail")
    # Can include all the fields.
    msg = mbp.create_message("subject", foo="Foo to you")
    assert msg._subject == "subject"
    assert msg.foo == "Foo to you"
    # Cannot miss an expected field.
    with pytest.raises(ValueError):
        mbp.create_message("subject")


def test_message_blueprint_as_dict():
    """
    The expected dictionary definition of a MessageBlueprint is generated.
    """
    mbp = core.MessageBlueprint("This is a test", foo="A foo to handle")
    assert mbp.as_dict() == {
        "description": "This is a test",
        "content": {
            "foo": "A foo to handle",
        },
    }


def test_component_init_with_given_values():
    """
    Given a name and id, these are reflected in the resulting object.
    """

    class TestComponent(core.Component):

        def render(self):
            return document.createElement("div")

    tc = TestComponent(name="test1", id="12345", visible=False)
    assert tc.name == "test1"
    assert tc.id == "12345"
    assert tc.visible is False
    assert tc.parent is None


def test_component_init_with_no_values():
    """
    Initialisation with no defaults ensures they are generated for the user.
    """

    class TestComponent(core.Component):

        def render(self):
            return document.createElement("div")

    tc = TestComponent()
    assert tc.name == "TestComponent 1"
    assert tc.id is not None
    tc2 = TestComponent()
    assert tc2.name == "TestComponent 2"
    assert tc2.id is not None


def test_component_init_with_properties():
    """
    Properties can be initialized with constructor keyword arguments.
    """

    class TestComponent(core.Component):
        text = core.TextProperty(
            "A text property", default_value="test", required=True
        )
        integer = core.IntegerProperty("An integer property")
        val = core.FloatProperty("A float property", default_value=1.23)
        flag = core.BooleanProperty("A test property", default_value=False)

        def render(self):
            return document.createElement("div")

    tc = TestComponent(text="bar", integer=123, val=123.4, flag=True)
    assert tc.text == "bar"
    assert tc.integer == 123
    assert tc.val == 123.4
    assert tc.flag is True

    # Uninitialized properties will be set to defaults.
    tc = TestComponent()
    assert tc.text == "test"
    assert tc.integer is None
    assert tc.val == 1.23
    assert tc.flag is False

    # Cannot initialize a required property with None.
    with pytest.raises(core.ValidationError):
        TestComponent(text=None)


def test_component_get_component_by_id():
    """
    Once a component is created, it's possible to retrieve it directly via id.
    """

    class TestComponent(core.Component):

        def render(self):
            return document.createElement("div")

    tc = TestComponent()
    assert TestComponent.get_component_by_id(tc.id) == tc


def test_component_properties():
    """
    A component's (widget's) properties are available in a dictionary.
    """

    class MyWidget(core.Widget):
        """
        A test widget.
        """

        foo = core.TextProperty("This is a foo", default_value="bar")
        numberwang = core.IntegerProperty(
            "That's numberwang!", default_value=42
        )
        favourite_colour = core.ChoiceProperty(
            "Best colour.",
            choices=[
                "black",
                "very very dark grey",
                "deeply off white",
                "coal",
            ],
        )

    properties = MyWidget.properties()

    assert isinstance(properties["foo"], core.TextProperty)
    assert isinstance(properties["numberwang"], core.IntegerProperty)
    assert isinstance(properties["favourite_colour"], core.ChoiceProperty)


def test_component_message_blueprints():
    """
    A component's (widget's) message blueprints are available in a dictionary.
    """

    class MyWidget(core.Widget):
        """
        A test widget.
        """

        ping = core.MessageBlueprint(
            "Send a ping.", strength="The strength of the ping."
        )

    mbp = MyWidget.message_blueprints()
    assert isinstance(mbp["ping"], core.MessageBlueprint)


def test_component_blueprint():
    """
    A JSON serializable data structure representing the component (widget) and
    its properties is returned.
    """

    class MyWidget(core.Widget):
        """
        A test widget.
        """

        foo = core.TextProperty("This is a foo", default_value="bar")
        numberwang = core.IntegerProperty(
            "That's numberwang!", default_value=42
        )
        favourite_colour = core.ChoiceProperty(
            "Best colour.",
            default_value="black",
            choices=[
                "black",
                "very very dark grey",
                "deeply off white",
                "coal",
            ],
        )

        @classmethod
        def icon(cls):
            return "<button>Click me!</button>"

    result = MyWidget.blueprint()
    assert result["properties"]["name"]["property_type"] == "TextProperty"
    assert result["properties"]["name"]["default_value"] is None
    assert result["properties"]["id"]["property_type"] == "TextProperty"
    assert result["properties"]["id"]["default_value"] is None
    assert result["properties"]["channel"]["property_type"] == "TextProperty"
    assert result["properties"]["channel"]["default_value"] is None
    assert result["properties"]["foo"]["property_type"] == "TextProperty"
    assert result["properties"]["foo"]["default_value"] == "bar"
    assert (
        result["properties"]["numberwang"]["property_type"]
        == "IntegerProperty"
    )
    assert result["properties"]["numberwang"]["default_value"] == 42
    assert (
        result["properties"]["favourite_colour"]["property_type"]
        == "ChoiceProperty"
    )
    assert result["properties"]["favourite_colour"]["default_value"] == "black"
    assert result["icon"] == "<button>Click me!</button>"


def test_component_as_dict():
    """
    Ensure the expected state of the component (widget) is returned as a Python
    dictionary.
    """

    class MyWidget(core.Widget):
        """
        A test widget.
        """

        foo = core.TextProperty("This is a foo", default_value="bar")
        numberwang = core.IntegerProperty(
            "That's numberwang!", default_value=42
        )
        favourite_colour = core.ChoiceProperty(
            "Best colour.",
            default_value="black",
            choices=[
                "black",
                "very very dark grey",
                "deeply off white",
                "coal",
            ],
        )

        def render(self):
            return document.createElement("div")

    w = MyWidget()
    result = w.as_dict()
    assert result["type"] == "MyWidget"
    assert result["properties"]["foo"] == "bar"
    assert result["properties"]["numberwang"] == 42
    assert result["properties"]["favourite_colour"] == "black"


def test_component_update_attribute():
    """
    Ensure the referenced attribute is updated and removed as expected.
    """

    class MyWidget(core.Widget):
        """
        A test widget.
        """

        foo = core.TextProperty("This is a foo", default_value="bar")

        def render(self):
            return document.createElement("div")

    w = MyWidget()
<<<<<<< HEAD
    # There is no attribute called "test" on the widget's element.
=======
>>>>>>> b77297a3
    assert w.element.hasAttribute("test") is False
    # Update an attribute (add it).
    w.update_attribute("test", "yes")
    assert w.element.getAttribute("test") == "yes"
    # Update an attribute (change it).
    w.update_attribute("test", "yes2")
    assert w.element.getAttribute("test") == "yes2"
    # Update an attribute (remove it because it is false-y).
    w.update_attribute("test", "")
    assert w.element.hasAttribute("test") is False


def test_component_default_icon():
    """
    The SVG image returned by the Component's icon class method (to be
    overridden by children), is the expected default safe catch-all image.
    """

    class TestComponent(core.Component):

        def render(self):
            return document.createElement("div")

    assert TestComponent.icon() == core._DEFAULT_ICON


def test_component_when_with_do():
    """
    A component's when method can be used to short-cut message subscriptions.
    """

    class TestComponent(core.Component):

        def render(self):
            return document.createElement("div")

    tc = TestComponent(name="test1", id="12345", position="TOP-LEFT")

    def my_handler(message):
        return

    # Simple case with default channel name (component's id).
    with mock.patch("invent.ui.core.component.invent.subscribe") as mock_sub:
        tc.when("push", do=my_handler)
        mock_sub.assert_called_once_with(
            handler=my_handler, to_channel="12345", when_subject="push"
        )

    # Specialised case with explicit channel name[s].
    with mock.patch("invent.ui.core.component.invent.subscribe") as mock_sub:
        tc.when("push", to_channel="test_channel", do=my_handler)
        mock_sub.assert_called_once_with(
            handler=my_handler, to_channel="test_channel", when_subject="push"
        )


def test_component_when_as_decorator():
    """
    A component's when method can be used to short-cut decorating handler
    functions.
    """

    class TestComponent(core.Component):

        def render(self):
            return document.createElement("div")

    tc = TestComponent(name="test1", id="12345", position="TOP-LEFT")

    # Simple case with default channel name (component's id).
    with mock.patch("invent.ui.core.component.invent.subscribe") as mock_sub:

        @tc.when("push")
        def my_first_handler(message):
            return

        assert mock_sub.call_count == 1

        mock_sub.reset_mock()

        @tc.when("push", to_channel="test_channel")
        def my_second_handler(message):
            return

        assert mock_sub.call_count == 1


def test_widget_init_defaults():
    """
    Ensure an instance of a Widget class has default values for id, visible and
    channel.
    """

    class MyWidget(core.Widget):

        def render(self):
            return document.createElement("div")

    w = MyWidget(name="test")
    # There is a default id of the expected default "shape".
    assert w.id is not None
    assert w.id.startswith("invent-")
    assert len(w.id[7:]) == 10
    # The default visibility is True.
    assert w.visible is True
    # The default channel for widget related messages is None.
    assert w.channel is None


def test_widget_init_override():
    """
    It's possible to override the default values for id, visible and channel.
    """

    class MyWidget(core.Widget):

        def render(self):
            return document.createElement("div")

    w = MyWidget(
        name="test", id="foo", visible=False, channel="test_channel"
    )
    assert w.id == "foo"
    assert w.visible is False
    assert w.channel == "test_channel"


def test_widget_publish():
    """
    A widget knows what channels to publish any messages to, from
    MessageBlueprints.
    """

    class MyWidget(core.Widget):

        ping = core.MessageBlueprint(
            "Send a ping.", strength="Strength of ping"
        )

        def render(self):
            return document.createElement("div")

    with mock.patch("invent.publish") as mock_publish:
        w = MyWidget()
        w.channel = "my_channel"
        w.publish("ping", strength=100)
        assert mock_publish.call_count == 1


def test_container_on_content_changed():
    """
    The children are re-rendered when the content list is changed.
    """
    pass  # TODO: Finish me.<|MERGE_RESOLUTION|>--- conflicted
+++ resolved
@@ -297,10 +297,8 @@
             return document.createElement("div")
 
     w = MyWidget()
-<<<<<<< HEAD
+    
     # There is no attribute called "test" on the widget's element.
-=======
->>>>>>> b77297a3
     assert w.element.hasAttribute("test") is False
     # Update an attribute (add it).
     w.update_attribute("test", "yes")
