from pyscript.web import div
import upytest
import umock
import datetime
import json
from invent.ui.core import (
    BooleanProperty,
    ChoiceProperty,
    DateProperty,
    FloatProperty,
    IntegerProperty,
    ListProperty,
    NumericProperty,
    Property,
    TextProperty,
    TimeProperty,
    ValidationError,
    from_datastore,
    Component,
)


def test_from_datastore():
    """
    Ensure this signal class has a key attribute and optional with_function,
    that is repr'd correctly into code.
    """

    def test_fn(val):
        return val

    fds = from_datastore("foo", with_function=test_fn)
    assert fds.key == "foo"
    assert fds.with_function == test_fn
    assert repr(fds) == "from_datastore('foo', with_function=test_fn)"


def test_property_init():
    """
    Test that the Property class can be initialised with a description.
    """
    p = Property("A test property")
    assert p.description == "A test property"
    # Has a private name against which to store the value
    assert p.default_value is None
    assert p.required is False


def test_property_init_default():
    """
    Test that the Property class can be initialised with a default value.
    """
    p = Property("A test property", default_value=42)
    assert p.description == "A test property"
    assert p.default_value == 42
    assert p.required is False


def test_property_required_field_needs_default_value():
    """
    If a property is marked as required, a default value must also be supplied.
    """
    with upytest.raises(ValidationError):
        # Fail with a ValidationError if no default value.
        Property("A test property", required=True)
    # Default value and required is OK.
    p = Property("A test property", default_value="test", required=True)
    assert p.description == "A test property"
    assert p.default_value == "test"
    assert p.required is True

    class FakeWidget(Component):
        my_property = Property(
            "A test property", default_value="test", required=True
        )

        def render(self):
            return div()

    # The default value is used.
    t = FakeWidget()
    assert t.my_property == "test"
    # Trying to set the value as None results in a ValidationError.
    with upytest.raises(ValidationError):
        t.my_property = None


def test_property_from_datastore():
    """
    If the property is set a value from_datastore, the expected reactor
    function is subscribed to the correct datastore key.
    """

    class FakeWidget(Component):
        my_property = Property("A test property")

        def render(self):
            return div()

    test_fn = umock.Mock()
    fw = FakeWidget()
    # fmt: off
    with umock.patch("invent:subscribe") as mock_sub, umock.patch("invent:unsubscribe") as mock_unsub:
        fw.my_property = from_datastore("test", with_function=test_fn)
        mock_unsub.assert_not_called()
        mock_sub.assert_called_once()
        reactor = mock_sub.call_args[0][0]
        assert callable(reactor)
        assert mock_sub.call_args[0][1] == "store-data"
        assert mock_sub.call_args[0][2] == "test"
        test_fn.assert_called_once_with(None)
        mock_sub.reset_mock()
        fw.my_property = from_datastore("test2")
        mock_unsub.assert_called_once_with(reactor, "store-data", "test")
        reactor = mock_sub.call_args[0][0]
        assert callable(reactor)
        assert mock_sub.call_args[0][1] == "store-data"
        assert mock_sub.call_args[0][2] == "test2"
    # fmt: on


def test_from_datastore_react_on_change():
    """
    If the property is set a value from_datastore, subsequently setting it to
    another value should update the datastore.
    """

    class FakeWidget(Component):
        my_property = Property("A test property")

        def render(self):
            return div()

    fw = FakeWidget()
    with umock.patch("invent:datastore", {}) as datastore:
        fw.my_property = from_datastore("test")
        fw.my_property = "value1"
        assert datastore["test"] == "value1"


def test_property_react_on_change():
    """
    If the property is given a map_to_attribute and the parent object has an
    on_FOO_changed method, both situations are handled so the new value set
    against the property is propagated as expected.
    """

    class FakeWidget(Component):
        my_property = Property("A test", map_to_attribute="test")

        def on_my_property_changed(self):
            pass

        def render(self):
            return div()

    fw = FakeWidget()
    # Mock to check the methods are called.
    fw.on_my_property_changed = umock.Mock()
    fw.update_attribute = umock.Mock()
    fw.element = umock.Mock()
    # Set the property to a new value.
    fw.my_property = "yes"
    # The element's attribute to which the property is mapped has been updated.
    fw.update_attribute.assert_called_once_with("test", "yes")
    # The on_FOO_changed function for the property has been called.
    fw.on_my_property_changed.assert_called_once_with()


def test_property_map_to_style():
    """
    If the property is given a map_to_style, any value is set as a CSS style.
    """

    class FakeWidget(Component):
        my_property = Property("A test", map_to_style="hyphenated-name")

        def render(self):
            return div()

    fw = FakeWidget()
    fw.element = umock.Mock()
    fw.element.style = {}
    fw.my_property = "the value"
    assert fw.element.style == {"hyphenated-name": "the value"}


def test_property_as_dict():
    """
    The expected JSON serializable Python dictionary defining the property's
    structure and attributes is returned.
    """
    p = Property("A test property", default_value="test", required=True)
    assert p.as_dict() == {
        "property_type": "Property",
        "description": "A test property",
        "required": True,
        "default_value": "test",
    }
    assert json.dumps(p.as_dict())


def test_numeric_property_defaults_no_min_or_max():
    """
    By default the bounds for minimum and maximum value are None.
    """
    np = NumericProperty("A test property")
    assert np.minimum is None
    assert np.maximum is None


def test_numeric_property_must_be_a_number():
    """
    A numeric property cannot hold a non-numeric value.
    """

    class FakeWidget(Component):
        number = NumericProperty("A test property")

        def render(self):
            return div()

    widget = FakeWidget()
    # The value can be None if the property is not required.
    widget.number = None
    # The value can be an integer.
    widget.number = 42
    # The value can be a float.
    widget.number = 3.141
    # The value can be coerced to an int.
    widget.number = "1"
    # The value can be coerced into a float.
    widget.number = "1.234"
    # The value cannot be anything else.
    with upytest.raises(ValueError):
        widget.number = "test"


def test_numeric_property_with_bounds():
    """
    A numeric property with bounds cannot have a value outside those bounds.

    If the value is not required, the value could be set to None.
    """

    class FakeWidget(Component):
        number = NumericProperty(
            "A test property", default_value=150, minimum=100, maximum=200
        )

        def render(self):
            return div()

    widget = FakeWidget()

    # The value can be None if the property is not required.
    widget.number = None
    # The value cannot be less than the minimum.
    widget.number = 100
    with upytest.raises(ValidationError):
        widget.number = 99.9
    # The value cannot be more than the maximum.
    widget.number = 200
    with upytest.raises(ValidationError):
        widget.number = 200.01

    # Now with only a minimum.

    class FakeWidgetMin(Component):
        number = NumericProperty(
            "A test property", default_value=150, minimum=100
        )

        def render(self):
            return div()

    widget = FakeWidgetMin()

    # The value can be None if the property is not required.
    widget.number = None
    # The value cannot be less than the minimum.
    widget.number = 100
    with upytest.raises(ValidationError):
        widget.number = 99.9
    # There is no maximum boundary.
    widget.number = 999999

    # Now with only a minimum.

    class FakeWidgetMax(Component):
        number = NumericProperty(
            "A test property", default_value=150, maximum=200
        )

        def render(self):
            return div()

    widget = FakeWidgetMax()

    # The value can be None if the property is not required.
    widget.number = None
    # No minimum boundary
    widget.number = -999999
    # The value cannot be more than the maximum.
    widget.number = 200
    with upytest.raises(ValidationError):
        widget.number = 200.01


def test_numeric_property_as_dict():
    """
    The expected JSON serializable Python dictionary defining the property's
    structure and attributes is returned.
    """
    np = NumericProperty("A test property", default_value=150, minimum=100)
    assert np.as_dict() == {
        "property_type": "NumericProperty",
        "description": "A test property",
        "required": False,
        "default_value": 150,
        "minimum": 100,
        "maximum": None,
    }


def test_integer_property():
    """
    An integer property can only have an integer value.
    """

    class FakeWidget(Component):
        integer = IntegerProperty("A test integer property", default_value=123)

        def render(self):
            return div()

    fw = FakeWidget()
    assert fw.integer == 123
    # coercion works.
    fw.integer = "123"
    assert fw.integer == 123
    # Anything else causes a ValueError
    with upytest.raises(ValueError):
        fw.integer = "forty two"


def test_float_property():
    """
    A float property can only have a floating point value.
    """

    class FakeWidget(Component):
        val = FloatProperty("A test float property", default_value=1.23)

        def render(self):
            return div()

    fw = FakeWidget()
    assert fw.val == 1.23
    fw.val = 123.4
    assert fw.val == 123.4
    # Integers become floats.
    fw.val = 123
    assert fw.val == 123.0
    # coercion works.
    fw.val = "123.4"
    assert fw.val == 123.4
    # Anything else causes a ValueError
    with upytest.raises(ValueError):
        fw.val = "forty two"


def test_text_property_defaults():
    """
    A text property has no default minimum or maximum length.
    """
    tp = TextProperty("A test property")
    assert tp.min_length is None
    assert tp.max_length is None


def test_text_property_value_is_string():
    """
    The value must be a string or None if not a required property.
    """

    class FakeWidget(Component):
        text = TextProperty("A test property")

        def render(self):
            return div()

    widget = FakeWidget()
    # Strings are OK.
    widget.text = "test"
    # As is None.
    widget.text = None
    # Coerce for any other non-string value.
    widget.text = 123
    assert widget.text == "123"


def test_text_property_value_is_required_string():
    """
    The value must be a string if a required property.
    """

    class FakeWidget(Component):
        text = TextProperty(
            "A test property", default_value="test", required=True
        )

        def render(self):
            return div()

    widget = FakeWidget()
    widget.text = "another test"
    # Cannot be set to None if a required field.
    with upytest.raises(ValidationError):
        widget.text = None


def test_text_property_value_with_min_max_length():
    """
    If the min and max length are defined, the length of the value must be
    within the bounds.
    """

    # Both min and max length are defined.
    class FakeWidget(Component):
        text = TextProperty("A test property", min_length=4, max_length=10)

        def render(self):
            return div()

    widget = FakeWidget()
    # A None value is ignored if it is not a required property.
    widget.text = None
    # The length of the value cannot be below the min_length.
    widget.text = "1234"
    with upytest.raises(ValidationError):
        widget.text = "123"
    # The length of the value cannot be above max_length.
    widget.text = "0123456789"
    with upytest.raises(ValidationError):
        widget.text = "0123456789+"

    # Only minimum length is defined.
    class FakeWidgetMin(Component):
        text = TextProperty("A test property", min_length=4)

        def render(self):
            return div()

    widget = FakeWidgetMin()
    # A None value is ignored if it is not a required property.
    widget.text = None
    # The length of the value cannot be below the min_length.
    widget.text = "1234"
    with upytest.raises(ValidationError):
        widget.text = "123"
    # No upper bound.
    widget.text = "0123456789+++++"

    # Only maximum length is defined.
    class FakeWidgetMax(Component):
        text = TextProperty("A test property", max_length=10)

        def render(self):
            return div()

    widget = FakeWidgetMax()
    # A None value is ignored if it is not a required property.
    widget.text = None
    # The length of the value cannot be below the min_length.
    widget.text = ""
    # The length of the value cannot be above max_length.
    widget.text = "0123456789"
    with upytest.raises(ValidationError):
        widget.text = "0123456789+"


def test_text_property_as_dict():
    """
    The expected JSON serializable Python dictionary defining the property's
    structure and attributes is returned.
    """
    tp = TextProperty("A test property", max_length=10)
    assert tp.as_dict() == {
        "property_type": "TextProperty",
        "description": "A test property",
        "required": False,
        "default_value": None,
        "min_length": None,
        "max_length": 10,
    }


def test_boolean_property_values():
    """
    If required a boolean property's value can only be True or False.

    If not required, None is also allowed. Anything else fails.
    """

    class FakeWidget(Component):
        flag = BooleanProperty(
            "A test property", default_value=True, required=True
        )

        def render(self):
            return div()

    widget = FakeWidget()
    widget.flag = False
    widget.flag = True
    # Cannot use None if a required property.
    with upytest.raises(ValidationError):
        widget.flag = None
    # Coercion to boolean works.
    widget.flag = 1
    assert widget.flag is True

    # Check behaviour of BooleanProperty if not a required field.
    class FakeWidgetNotRequired(Component):
        flag = BooleanProperty("A test property")

        def render(self):
            return div()

    widget = FakeWidgetNotRequired()
    widget.flag = False
    widget.flag = True
    # Can use None if NOT a required property.
    widget.flag = None
    # Coercion works.
    widget.flag = 1
    assert widget.flag is True


def test_choice_property_validation():
    """
    A value set to a choice property must be one of the defined valid choices.
    """

    class FakeWidget(Component):
        select = ChoiceProperty(
            "A test property",
            choices=[
                1,
                2,
                3,
            ],
        )

        def render(self):
            return div()

    widget = FakeWidget()
    # If the property is not required, None is also valid.
    widget.select = None
    # A valid choice is a valid value.
    widget.select = 1
    # Outside the valid choices is invalid.
<<<<<<< HEAD
    with upytest.raises(ValidationError):
=======
    with pytest.raises(
        ValidationError,
        match=r"The value 0 is not one of the valid choices \[1, 2, 3\]",
    ):
>>>>>>> cb3d4954
        widget.select = 0


def test_choice_property_as_dict():
    """
    The expected JSON serializable Python dictionary defining the property's
    structure and attributes is returned.
    """
    cp = ChoiceProperty(
        "A test property",
        choices=[
            1,
            2,
            3,
        ],
    )
    assert cp.as_dict() == {
        "property_type": "ChoiceProperty",
        "description": "A test property",
        "required": False,
        "default_value": None,
        "choices": [1, 2, 3],
    }


def test_list_property_validation():
    """
    ListProperty works with None and lists.
    """

<<<<<<< HEAD
    class TestComponent(Component):
        content = ListProperty("The child components.")
=======
    class TestComponent:
        children = ListProperty("The child components.")
>>>>>>> cb3d4954

        def render(self):
            return div()

    tc = TestComponent()
    tc.children = [
        "foo",
        "bar",
        "baz",
    ]
<<<<<<< HEAD
    tc.content = None
    with upytest.raises(TypeError):
        tc.content = False


def test_date_property_defaults_no_min_max():
    """
    By default the bounds for minimum and maximum value are None.
    """
    dp = DateProperty("A test property")
    assert dp.minimum is None
    assert dp.maximum is None


def test_date_property_value_is_date():
    """
    The value must be a date or None if not a required property.
    """

    class FakeWidget(Component):
        date = DateProperty("A test property")

        def render(self):
            return div()

    widget = FakeWidget()
    a_date = datetime.date(2021, 1, 1)
    # Dates are OK.
    widget.date = a_date
    assert widget.date == a_date
    # Dates as "YYYY-MM-DD" strings are OK.
    widget.date = str(a_date)
    assert widget.date == a_date
    # As is None.
    widget.date = None
    assert widget.date is None
    # Anything else causes a ValidationError
    with upytest.raises(ValidationError):
        widget.date = "test"


def test_date_property_with_bounds():
    """
    A date property with bounds cannot have a value outside those bounds.
    """

    class FakeWidget(Component):
        date = DateProperty(
            "A test property",
            default_value=datetime.date(2021, 1, 1),
            minimum=datetime.date(2021, 1, 1),
            maximum=datetime.date(2021, 1, 31),
        )

        def render(self):
            return div()

    widget = FakeWidget()
    a_date = datetime.date(2021, 1, 1)
    # The value can be None if the property is not required.
    widget.date = None
    # The value cannot be less than the minimum.
    widget.date = a_date
    with upytest.raises(ValidationError):
        widget.date = datetime.date(2020, 12, 31)
    # The value cannot be more than the maximum.
    widget.date = datetime.date(2021, 1, 31)
    with upytest.raises(ValidationError):
        widget.date = datetime.date(2021, 2, 1)

    # Now with only a minimum.

    class FakeWidgetMin(Component):
        date = DateProperty(
            "A test property",
            default_value=datetime.date(2021, 1, 1),
            minimum=datetime.date(2021, 1, 1),
        )

        def render(self):
            return div()

    widget = FakeWidgetMin()
    a_date = datetime.date(2021, 1, 1)
    # The value can be None if the property is not required.
    widget.date = None
    # The value cannot be less than the minimum.
    widget.date = a_date
    with upytest.raises(ValidationError):
        widget.date = datetime.date(2020, 12, 31)
    # There is no maximum boundary.
    widget.date = datetime.date(2021, 1, 31)

    # Now with only a maximum.

    class FakeWidgetMax(Component):
        date = DateProperty(
            "A test property",
            default_value=datetime.date(2021, 1, 1),
            maximum=datetime.date(2021, 1, 31),
        )

        def render(self):
            return div()

    widget = FakeWidgetMax()
    a_date = datetime.date(2021, 1, 1)
    # The value can be None if the property is not required.
    widget.date = None
    # No minimum boundary
    widget.date = datetime.date(2020, 12, 31)
    # The value cannot be more than the maximum.
    widget.date = datetime.date(2021, 1, 31)
    with upytest.raises(ValidationError):
        widget.date = datetime.date(2021, 2, 1)


def test_date_property_as_dict():
    """
    The expected JSON serializable Python dictionary defining the property's
    structure and attributes is returned.
    """
    dp = DateProperty(
        "A test property",
        default_value=datetime.date(2021, 1, 1),
        minimum=datetime.date(2021, 1, 1),
        maximum=datetime.date(2021, 1, 31),
    )
    assert dp.as_dict() == {
        "property_type": "DateProperty",
        "description": "A test property",
        "required": False,
        "default_value": str(datetime.date(2021, 1, 1)),
        "minimum": str(datetime.date(2021, 1, 1)),
        "maximum": str(datetime.date(2021, 1, 31)),
    }


def test_time_property_defaults_no_min_max():
    """
    By default the bounds for minimum and maximum value are None.
    """
    tp = TimeProperty("A test property")
    assert tp.minimum is None
    assert tp.maximum is None


def test_time_property_value_is_time():
    """
    The value must be a time or None if not a required property.
    """

    class FakeWidget(Component):
        time = TimeProperty("A test property")

        def render(self):
            return div()

    widget = FakeWidget()
    a_time = datetime.time(12, 0, 0)
    # Times are OK.
    widget.time = a_time
    assert widget.time == a_time
    # Times as "HH:MM:SS" strings are OK.
    widget.time = str(a_time)
    assert widget.time == a_time
    # As is None.
    widget.time = None
    assert widget.time is None
    # Anything else causes a ValidationError
    with upytest.raises(ValidationError):
        widget.time = "test"


def test_time_property_with_bounds():
    """
    A time property with bounds cannot have a value outside those bounds.
    """

    class FakeWidget(Component):
        time = TimeProperty(
            "A test property",
            default_value=datetime.time(12, 0, 0),
            minimum=datetime.time(12, 0, 0),
            maximum=datetime.time(12, 0, 1),
        )

        def render(self):
            return div()

    widget = FakeWidget()
    a_time = datetime.time(12, 0, 0)
    # The value can be None if the property is not required.
    widget.time = None
    # The value cannot be less than the minimum.
    widget.time = a_time
    with upytest.raises(ValidationError):
        widget.time = datetime.time(11, 59, 59)
    # The value cannot be more than the maximum.
    widget.time = datetime.time(12, 0, 1)
    with upytest.raises(ValidationError):
        widget.time = datetime.time(12, 0, 2)

    # Now with only a minimum.

    class FakeWidgetMin(Component):
        time = TimeProperty(
            "A test property",
            default_value=datetime.time(12, 0, 0),
            minimum=datetime.time(12, 0, 0),
        )

        def render(self):
            return div()

    widget = FakeWidgetMin()
    a_time = datetime.time(12, 0, 0)
    # The value can be None if the property is not required.
    widget.time = None
    # The value cannot be less than the minimum.
    widget.time = a_time
    with upytest.raises(ValidationError):
        widget.time = datetime.time(11, 59, 59)
    # There is no maximum boundary.
    widget.time = datetime.time(12, 0, 1)

    # Now with only a maximum.

    class FakeWidgetMax(Component):
        time = TimeProperty(
            "A test property",
            default_value=datetime.time(12, 0, 0),
            maximum=datetime.time(12, 0, 1),
        )

        def render(self):
            return div()

    widget = FakeWidgetMax()
    a_time = datetime.time(12, 0, 0)
    # The value can be None if the property is not required.
    widget.time = None
    # No minimum boundary
    widget.time = datetime.time(11, 59, 59)
    # The value cannot be more than the maximum.
    widget.time = datetime.time(12, 0, 1)
    with upytest.raises(ValidationError):
        widget.time = datetime.time(12, 0, 2)


def test_time_property_as_dict():
    """
    The expected JSON serializable Python dictionary defining the property's
    structure and attributes is returned.
    """
    tp = TimeProperty(
        "A test property",
        default_value=datetime.time(12, 0, 0),
        minimum=datetime.time(12, 0, 0),
        maximum=datetime.time(12, 0, 1),
    )
    assert tp.as_dict() == {
        "property_type": "TimeProperty",
        "description": "A test property",
        "required": False,
        "default_value": str(datetime.time(12, 0, 0)),
        "minimum": str(datetime.time(12, 0, 0)),
        "maximum": str(datetime.time(12, 0, 1)),
    }
=======
    tc.children = None
    with pytest.raises(TypeError):
        tc.children = False
>>>>>>> cb3d4954
<|MERGE_RESOLUTION|>--- conflicted
+++ resolved
@@ -562,14 +562,7 @@
     # A valid choice is a valid value.
     widget.select = 1
     # Outside the valid choices is invalid.
-<<<<<<< HEAD
-    with upytest.raises(ValidationError):
-=======
-    with pytest.raises(
-        ValidationError,
-        match=r"The value 0 is not one of the valid choices \[1, 2, 3\]",
-    ):
->>>>>>> cb3d4954
+    with upytest.raises(ValidationError):
         widget.select = 0
 
 
@@ -600,13 +593,8 @@
     ListProperty works with None and lists.
     """
 
-<<<<<<< HEAD
     class TestComponent(Component):
         content = ListProperty("The child components.")
-=======
-    class TestComponent:
-        children = ListProperty("The child components.")
->>>>>>> cb3d4954
 
         def render(self):
             return div()
@@ -617,7 +605,6 @@
         "bar",
         "baz",
     ]
-<<<<<<< HEAD
     tc.content = None
     with upytest.raises(TypeError):
         tc.content = False
@@ -886,9 +873,4 @@
         "default_value": str(datetime.time(12, 0, 0)),
         "minimum": str(datetime.time(12, 0, 0)),
         "maximum": str(datetime.time(12, 0, 1)),
-    }
-=======
-    tc.children = None
-    with pytest.raises(TypeError):
-        tc.children = False
->>>>>>> cb3d4954
+    }