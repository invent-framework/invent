--- conflicted
+++ resolved
@@ -83,13 +83,8 @@
                             ],
                         ),
                         Row(
-<<<<<<< HEAD
                             content=[
                                 Label(
-=======
-                            children=[
-                                TextBox(
->>>>>>> cb3d4954
                                     name="number_of_honks",
                                     text=from_datastore("number_of_honks"),
                                     layout=dict(align_self="center"),
@@ -168,38 +163,6 @@
 )
 
 
-<<<<<<< HEAD
-=======
-# Add a page that shows the code! ######################################################
-
-
-app.pages.append(
-    Page(
-        name="Code",
-        children=[
-            Row(
-                children=[
-                    Button(
-                        name="to_lucy",
-                        label="Visit Lucy",
-                        channel="navigate",
-                        layout=dict(flex=1),
-                    ),
-                    Button(
-                        name="to_percy",
-                        label="Visit Percy",
-                        channel="navigate",
-                        layout=dict(flex=1),
-                    ),
-                ]
-            ),
-            Code(code=export.as_pyscript_app(app)[1]),
-        ],
-    )
-)
-
-
->>>>>>> cb3d4954
 # GO! ##################################################################################
 
 
