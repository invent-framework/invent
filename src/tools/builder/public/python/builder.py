--- conflicted
+++ resolved
@@ -248,12 +248,12 @@
                 value["value"] = binding.key
             else:
                 value["value"] = getattr(target, name)
-            
+
         if component.is_container:
             properties.pop("children")
 
         return json.dumps(properties)
-    
+
     def set_component_property(self, component_id, property_name, value, is_layout, is_from_datastore=False):
         """
         Set a property on a component (that has already been added to the page).
@@ -283,7 +283,7 @@
         datastore[key] = value
 
     # Channels ####################################################################
-        
+
     def get_channels(self):
         channels = set()
         for component in Component._components_by_id.values():
@@ -292,7 +292,7 @@
         channels.add("store-data")
         channels.add("delete-data")
         return json.dumps(list(channels))
-    
+
     def get_subjects(self):
         subjects = set()
         for component in Component._components_by_id.values():
@@ -581,18 +581,13 @@
 
         # Otherwise, insert the new component before or after as appropriate.
         else:
-<<<<<<< HEAD
-            if self._insertion_position in ["left-of", "above"]:
+            if self._insertion_position in ["left", "top"]:
                 insert_before = component.children[0] if component.is_container else component
-=======
-            if self._insertion_position in ["left", "top"]:
-                insert_before = component.content[0] if component.is_container else component
->>>>>>> 6316a4b6
                 self.insert_component_before(insert_before, component_to_drop)
             else:
                 insert_after = component.children[-1] if component.is_container else component
                 self.insert_component_after(insert_after, component_to_drop)
-        
+
         # Moving to a different container will clear the layout properties, so
         # refresh the properties panel.
         self._open_properties(component_to_drop)
@@ -630,13 +625,8 @@
         """
         element = component.element
 
-<<<<<<< HEAD
         if component.is_container and len(component.children) == 0:
-            element.classList.add(f"drop-zone-active")
-=======
-        if component.is_container and len(component.content) == 0:
             element.classList.add("drop-zone-outside")
->>>>>>> 6316a4b6
 
         else:
             drop_zone = document.createElement("div")
