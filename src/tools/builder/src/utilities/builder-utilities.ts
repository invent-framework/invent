import type { WidgetPropertiesModel } from "@/data/models/widget-properties-model";
import type { WidgetModel } from "@/data/models/widget-model";
import type { PageModel } from "@/data/models/page-model";
import {BuilderModel, view as builder} from "@/views/builder/builder-model";
import type { ComponentsModel } from "@/data/models/components-model";
import type { WidgetPropertyModel } from "@/data/models/widget-property-model";

 /**
 * Utility functions for the builder.
 */
export class BuilderUtilities {	
	public static init(builderModel: BuilderModel): any {
		(window as any).builder.set_js_builder_model(builderModel)
	}

	public static builder(): any {
		return (window as any).builder;
	} 

	// Pages ///////////////////////////////////////////////////////////////////////////

	public static getPages(): Array<PageModel> {
		return JSON.parse(this.builder().get_pages());
	}

	public static showPage(pageId: WidgetPropertyModel): HTMLElement {
		return this.builder().show_page(pageId);
	}

	public static addPage(name: string): PageModel {
		return JSON.parse(this.builder().add_page(name));
	}

	// Components //////////////////////////////////////////////////////////////////////

	public static createAndAppendComponent(parentId: string, componentTypeName: string): void {
		this.builder().create_and_append_component(parentId, componentTypeName);
	}

	public static deleteComponent(componentId: string) {
		this.builder().delete_component(componentId);
	}

	public static getAvailableComponents(): ComponentsModel {
		return JSON.parse(this.builder().get_available_components());
	}

	public static getComponentProperties(componentId: string): WidgetPropertiesModel {
		return JSON.parse(this.builder().get_component_properties(componentId));
	}
<<<<<<< HEAD
	
	public static setComponentProperty(componentId: string, key: string, value: string, isFromDatastore?: boolean) {
		this.builder().set_component_property(componentId, key, value, isFromDatastore);
=======

	public static setComponentProperty(componentId: string, key: string, value: string, is_layout: boolean, isFromDatastore?: boolean) {
		this.builder().set_component_property(componentId, key, value, is_layout, isFromDatastore);
	}

	// Datastore ///////////////////////////////////////////////////////////////////////

	public static updateDatastore(key: string, value: string) {
		this.builder().update_datastore(key, value);
>>>>>>> 6316a4b6
	}
	
	public static getWidgetsInAppWithMessages(): Array<WidgetModel> {
		return JSON.parse(this.builder().get_widgets_in_app_with_messages());
	}

	// Channels ////////////////////////////////////////////////////////////////////////

	public static getChannels(): Array<string> {
		return JSON.parse(this.builder().get_channels());
	}

	public static getSubjects(): Array<string> {
		const subjects = JSON.parse(this.builder().get_subjects());
		const datastoreKeys = Object.keys(builder.state.datastore);
		return [...subjects, ...datastoreKeys];
	}

	// Import/export ///////////////////////////////////////////////////////////////////

	public static exportAppAsPythonCode(code: string): string {
		return this.builder().export_app_as_python_code(code);
	}

	public static exportAsPyScriptApp(datastore: string, code: string): string {
		return JSON.parse(this.builder().export_as_pyscript_app(datastore, code));
	}

	public static getAppAsDict(): object {
		return JSON.parse(this.builder().get_app_as_dict());
	}

	public static getAppFromDict(app_dict: object): any {
		this.builder().get_app_from_dict(JSON.stringify(app_dict));
	}
}<|MERGE_RESOLUTION|>--- conflicted
+++ resolved
@@ -48,11 +48,6 @@
 	public static getComponentProperties(componentId: string): WidgetPropertiesModel {
 		return JSON.parse(this.builder().get_component_properties(componentId));
 	}
-<<<<<<< HEAD
-	
-	public static setComponentProperty(componentId: string, key: string, value: string, isFromDatastore?: boolean) {
-		this.builder().set_component_property(componentId, key, value, isFromDatastore);
-=======
 
 	public static setComponentProperty(componentId: string, key: string, value: string, is_layout: boolean, isFromDatastore?: boolean) {
 		this.builder().set_component_property(componentId, key, value, is_layout, isFromDatastore);
@@ -62,7 +57,6 @@
 
 	public static updateDatastore(key: string, value: string) {
 		this.builder().update_datastore(key, value);
->>>>>>> 6316a4b6
 	}
 	
 	public static getWidgetsInAppWithMessages(): Array<WidgetModel> {
