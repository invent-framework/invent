<template>
    <builder-desktop-layout>
        <template #header>
            <div v-if="view.state.isToolbarVisible" class="h-16 py-3 px-4 w-full grid grid-cols-3">
                <ib-h-stack is-full-width align-y="center">
                    <img src="/logo.svg" class="h-7">
                </ib-h-stack>
                
                <ib-h-stack :spacing="4" is-full-width align-x="center" align-y="center">
                    <ib-h-stack :spacing="4" class="max-w-72 overflow-x-auto">
                        <ib-button
                            v-for="(page, key) in view.state.pages"
                            :key="key"
                            :label="page.properties.name"
                            size="sm"
                            :color="view.getPageButtonColor(page)"
                            @click="view.onPageClicked(page)"
                        />
                    </ib-h-stack>

                    <ib-button 
                        :icon="['fas', 'plus']" 
                        size="sm"
                        @click="view.onAddPageClicked()" 
                    />
                </ib-h-stack>

                <ib-h-stack :spacing="4" is-full-width align-x="right" align-y="center">
                    <ib-button 
                        label="Blocks" 
                        size="sm" 
                        :icon="['fas', 'puzzle-piece']"
                        :color="view.getBuilderTabColor('blocks')" 
                        @click="view.onBuilderTabClicked('blocks')"
                    />
                     
                    <ib-button 
                        label="Datastore" 
                        size="sm" 
                        :icon="['fas', 'database']"
                        :color="view.getBuilderTabColor('datastore')" 
                        @click="view.onBuilderTabClicked('datastore')"
                    />
                    
                    <ib-button 
                        label="Media" 
                        size="sm" 
                        :icon="['fas', 'image']"
                        :color="view.getBuilderTabColor('media')" 
                        @click="view.onBuilderTabClicked('media')"
                    />
                </ib-h-stack>
            </div>
        </template>

        <template #content >
            <div v-show="view.state.activeBuilderTab === 'app'" class="h-full w-full flex">
                <div v-if="view.state.widgets" class="h-full w-72 overflow-y-auto overflow-x-hidden bg-white border-r border-gray-300 flex-none divide-y divide-gray-200">
                    <ib-accordion label="Layouts">
                        <div class="grid grid-cols-2 gap-4">
                            <widget-preview 
                                v-for="container in view.state.widgets.containers" 
                                :key="container.name" 
                                :widget="container"
                                @click="view.addComponentToPage(container)"
                                :draggable="true"
                                @dragstart="view.onDragStart($event, container)"
                            />
                        </div>
                    </ib-accordion>
                    
                    <ib-accordion label="Widgets">
                        <div class="grid grid-cols-2 gap-4">
                            <widget-preview 
                                v-for="widget in view.state.widgets.widgets" 
                                :key="widget.name" 
                                :widget="widget"
                                @click="view.addComponentToPage(widget)"
                                :draggable="true"
                                @dragstart="view.onDragStart($event, widget)"
                            />
                        </div>
                    </ib-accordion>
                </div>

                <div class="h-full w-full flex">
                    <page-editor 
                        class="mt-1" 
                        :pages="view.state.pages"  
                        :activePage="view.state.activePage"
                        :add-widget-to-page="(widget: WidgetModel) => { view.addComponentToPage(widget) }"
                    />
                </div>

<<<<<<< HEAD
                <div class="h-full w-72 overflow-y-auto overflow-x-hidden bg-white border-l border-gray-300 flex-none">
                    <ib-v-stack v-if="view.state.activeWidgetProperties && view.state.activeWidgetBlueprint">
                        <div class="bg-violet-100 px-4 py-3 space-y-3 w-full text-left sticky top-0 shadow-sm">
                            <ib-h-stack justify-content="between" is-full-width>
                                <ib-h-stack align-y="center" :spacing="2" class=" w-3/4">
                                    <div v-html="view.state.activeWidgetBlueprint.icon" class="text-xl text-violet-500" />

                                    <ib-heading 
                                        :label="view.state.activeWidgetProperties.name.value"
                                        size="medium" 
                                        weight="semibold"
                                        color="gray"
                                        class="truncate"
=======
                <div class="h-full w-72 overflow-y-auto overflow-x-hidden bg-white border-l border-gray-300 p-4 flex-none">
                    <ib-v-stack v-if="view.state.activeWidgetProperties" :spacing="4">
                        <ib-icon :icon="['fas', 'trash']" @click="view.deleteComponent()" class="hover:text-red-500" />
                        <div>{{ view.state.activeWidgetProperties.name.value }}</div>
                        <template v-for="(property, key) in view.state.activeWidgetProperties" :key="key">
                            <ib-h-stack is-full-width :spacing="4" align-y="center">
                                <ib-select
                                    v-if="property.is_from_datastore" 
                                    :label="key" 
                                    :options="view.getDatastoreOptions()" 
                                    v-model="property.value"
                                    @input="view.setComponentProperty(key as string, $event, property.is_layout, true)"
                                />
                                <div class="w-full" v-else>
                                    <ib-select 
                                        v-if="key === 'image'" 
                                        :label="key" 
                                        :options="view.getImageFiles()" 
                                        v-model="property.value"
                                        @input="view.setComponentProperty(key as string, $event, property.is_layout)"
                                    />

                                    <ib-select 
                                        v-else-if="key === 'source'" 
                                        :label="key" 
                                        :options="view.getSoundFiles()" 
                                        v-model="property.value"
                                        @input="view.setComponentProperty(key as string, $event, property.is_layout)"
>>>>>>> 6316a4b6
                                    />
                                </ib-h-stack>

<<<<<<< HEAD
                                <ib-icon 
                                    :icon="['fas', 'trash']" 
                                    class="hover:text-red-500 cursor-pointer" 
                                    color="darkGray"
                                    @click="view.deleteComponent()" 
                                />
                            </ib-h-stack>
=======
                                    <ib-select 
                                        v-else-if="property.property_type === 'ChoiceProperty'" 
                                        :label="key" 
                                        :options="view.getChoicePropertyOptions(property.choices)" 
                                        v-model="property.value"
                                        @input="view.setComponentProperty(key as string, $event, property.is_layout)"
                                    />
>>>>>>> 6316a4b6

                            <ib-h-stack v-if="Object.keys(view.state.activeWidgetBlueprint.message_blueprints).length > 0" align-y="center" :spacing="2">
                                <span class="font-medium text-sm">Messages: </span>
                                <span v-for="(message, key) in view.state.activeWidgetBlueprint.message_blueprints" :key="key" class="capitalize text-xs font-medium px-2 py-0.5 rounded-full bg-violet-500 text-white">
                                    {{ key }}
                                </span>
                            </ib-h-stack>
                        </div>

                        <ib-v-stack :spacing="4" class="p-4">
                            <template v-for="(property, key) in view.state.activeWidgetProperties" :key="key">
                                <ib-h-stack is-full-width :spacing="4" align-y="center">
                                    <ib-select
                                        v-if="property.is_from_datastore" 
                                        :label="key" 
                                        :options="view.getDatastoreOptions()" 
                                        v-model="property.value"
<<<<<<< HEAD
                                        @input="view.setComponentProperty(key as string, $event, true)"
=======
                                        @input="view.setComponentProperty(key as string, $event, property.is_layout)"
>>>>>>> 6316a4b6
                                    />
                                    <div class="w-full" v-else>
                                        <ib-select 
                                            v-if="key === 'image'" 
                                            :label="key" 
                                            :options="view.getImageFiles()" 
                                            v-model="property.value"
                                            @input="view.setComponentProperty(key as string, $event)"
                                        />

<<<<<<< HEAD
                                        <ib-select 
                                            v-else-if="key === 'source'" 
                                            :label="key" 
                                            :options="view.getSoundFiles()" 
                                            v-model="property.value"
                                            @input="view.setComponentProperty(key as string, $event)"
                                        />
=======
                                    <ib-input 
                                        v-else
                                        :label="key"
                                        type="text"
                                        :required="property.required" 
                                        v-model="property.value"
                                        @input="view.setComponentProperty(key as string, $event, property.is_layout)"
                                    />
                                </div>
>>>>>>> 6316a4b6

                                        <ib-select 
                                            v-else-if="property.property_type === 'ChoiceProperty'" 
                                            :label="key" 
                                            :options="view.getChoicePropertyOptions(property.choices)" 
                                            v-model="property.value"
                                            @input="view.setComponentProperty(key as string, $event)"
                                        />

                                        <ib-toggle 
                                            v-else-if="property.property_type === 'BooleanProperty'" 
                                            :label="key" 
                                            v-model="property.value"
                                            @input="view.setComponentProperty(key as string, $event)"
                                        />

                                        <ib-input 
                                            v-else
                                            :label="key"
                                            type="text"
                                            :required="property.required" 
                                            v-model="property.value"
                                            @input="view.setComponentProperty(key as string, $event)"
                                        />
                                    </div>

                                    <ib-icon 
                                        :icon="['fas', 'database']" 
                                        color="gray" 
                                        class="hover:text-violet-500 cursor-pointer transition-colors" 
                                        :class="[property.property_type !== 'BooleanProperty' ? 'mt-6' : '', property.is_from_datastore ? '!text-violet-500' : '']" 
                                        @click="property.is_from_datastore = !property.is_from_datastore"
                                    />
                                </ib-h-stack>
                            </template>
                        </ib-v-stack>
                    </ib-v-stack>

                </div>
            </div>

            <div v-show="view.state.activeBuilderTab === 'blocks'" class="h-full w-full">
                <block-editor />
            </div>

            <div v-show="view.state.activeBuilderTab === 'datastore'" class="p-8 h-full w-full">
                <div class="max-w-5xl w-full mx-auto space-y-8">
                    <ib-h-stack align-x="center" justify-content="between">
                        <ib-heading label="Datastore" size="2xl" color="gray" />

                        <ib-button label="Add" :icon="['fas', 'plus']" @click="view.onAddDatastoreValueClicked()" />
                    </ib-h-stack>

                    <ib-list v-if="Object.values(view.state.datastore).length > 0">
                        <ib-list-item 
                            v-for="value in view.state.datastore" 
                            :key="value.key" 
                            :icon="['fas', 'database']" 
                            :title="`${value.key} ${value.temporary ? '(Temporary)' : ''}`" 
                            :subtitle="`Default Value: ${value.default_value}`" 
                        />
                    </ib-list>

                    <ib-empty-state 
                        v-else
                        :title="view.getText('nothing-to-see-here')" 
                        :subtitle="view.getText('click-add')" 
                    />
                </div>
            </div>

            <div v-show="view.state.activeBuilderTab === 'media'" class="p-8 h-full w-full">
                <div class="max-w-5xl w-full mx-auto space-y-8">
                    <ib-h-stack align-x="center" justify-content="between">
                        <ib-heading label="Media" size="2xl" color="gray" />

                        <ib-button label="Add" :icon="['fas', 'plus']" @click="view.onAddMediaFile()" />
                    </ib-h-stack>

                    <ib-list v-if="Object.values(view.state.media).length > 0">
                        <ib-list-item 
                            v-for="file in view.state.media" 
                            :key="file.name" 
                            :icon="['fas', 'file']" 
                            :title="file.name" 
                            :subtitle="file.type" 
                        />
                    </ib-list>

                    <ib-empty-state 
                        v-else
                        :title="view.getText('nothing-to-see-here')" 
                        :subtitle="view.getText('click-add')" 
                    />
                </div>
            </div>
        </template>
    </builder-desktop-layout> 
</template>

<script setup lang="ts">
import BuilderDesktopLayout from '@/layouts/builder-desktop-layout/builder-desktop-layout.vue';
import { view } from './builder-model';

// Components
import PageEditor from "./components/page-editor/page-editor.vue";
import BlockEditor from "./components/block-editor/block-editor.vue";
import WidgetPreview from "./components/widget-preview/widget-preview.vue";
import type { WidgetModel } from '@/data/models/widget-model';

view.init();
</script><|MERGE_RESOLUTION|>--- conflicted
+++ resolved
@@ -92,7 +92,6 @@
                     />
                 </div>
 
-<<<<<<< HEAD
                 <div class="h-full w-72 overflow-y-auto overflow-x-hidden bg-white border-l border-gray-300 flex-none">
                     <ib-v-stack v-if="view.state.activeWidgetProperties && view.state.activeWidgetBlueprint">
                         <div class="bg-violet-100 px-4 py-3 space-y-3 w-full text-left sticky top-0 shadow-sm">
@@ -106,40 +105,9 @@
                                         weight="semibold"
                                         color="gray"
                                         class="truncate"
-=======
-                <div class="h-full w-72 overflow-y-auto overflow-x-hidden bg-white border-l border-gray-300 p-4 flex-none">
-                    <ib-v-stack v-if="view.state.activeWidgetProperties" :spacing="4">
-                        <ib-icon :icon="['fas', 'trash']" @click="view.deleteComponent()" class="hover:text-red-500" />
-                        <div>{{ view.state.activeWidgetProperties.name.value }}</div>
-                        <template v-for="(property, key) in view.state.activeWidgetProperties" :key="key">
-                            <ib-h-stack is-full-width :spacing="4" align-y="center">
-                                <ib-select
-                                    v-if="property.is_from_datastore" 
-                                    :label="key" 
-                                    :options="view.getDatastoreOptions()" 
-                                    v-model="property.value"
-                                    @input="view.setComponentProperty(key as string, $event, property.is_layout, true)"
-                                />
-                                <div class="w-full" v-else>
-                                    <ib-select 
-                                        v-if="key === 'image'" 
-                                        :label="key" 
-                                        :options="view.getImageFiles()" 
-                                        v-model="property.value"
-                                        @input="view.setComponentProperty(key as string, $event, property.is_layout)"
-                                    />
-
-                                    <ib-select 
-                                        v-else-if="key === 'source'" 
-                                        :label="key" 
-                                        :options="view.getSoundFiles()" 
-                                        v-model="property.value"
-                                        @input="view.setComponentProperty(key as string, $event, property.is_layout)"
->>>>>>> 6316a4b6
                                     />
                                 </ib-h-stack>
 
-<<<<<<< HEAD
                                 <ib-icon 
                                     :icon="['fas', 'trash']" 
                                     class="hover:text-red-500 cursor-pointer" 
@@ -147,15 +115,6 @@
                                     @click="view.deleteComponent()" 
                                 />
                             </ib-h-stack>
-=======
-                                    <ib-select 
-                                        v-else-if="property.property_type === 'ChoiceProperty'" 
-                                        :label="key" 
-                                        :options="view.getChoicePropertyOptions(property.choices)" 
-                                        v-model="property.value"
-                                        @input="view.setComponentProperty(key as string, $event, property.is_layout)"
-                                    />
->>>>>>> 6316a4b6
 
                             <ib-h-stack v-if="Object.keys(view.state.activeWidgetBlueprint.message_blueprints).length > 0" align-y="center" :spacing="2">
                                 <span class="font-medium text-sm">Messages: </span>
@@ -173,11 +132,7 @@
                                         :label="key" 
                                         :options="view.getDatastoreOptions()" 
                                         v-model="property.value"
-<<<<<<< HEAD
-                                        @input="view.setComponentProperty(key as string, $event, true)"
-=======
-                                        @input="view.setComponentProperty(key as string, $event, property.is_layout)"
->>>>>>> 6316a4b6
+                                        @input="view.setComponentProperty(key as string, $event, property.is_layout, true)"
                                     />
                                     <div class="w-full" v-else>
                                         <ib-select 
@@ -185,42 +140,30 @@
                                             :label="key" 
                                             :options="view.getImageFiles()" 
                                             v-model="property.value"
-                                            @input="view.setComponentProperty(key as string, $event)"
-                                        />
-
-<<<<<<< HEAD
+                                            @input="view.setComponentProperty(key as string, $event, property.is_layout)"
+                                        />
+
                                         <ib-select 
                                             v-else-if="key === 'source'" 
                                             :label="key" 
                                             :options="view.getSoundFiles()" 
                                             v-model="property.value"
-                                            @input="view.setComponentProperty(key as string, $event)"
-                                        />
-=======
-                                    <ib-input 
-                                        v-else
-                                        :label="key"
-                                        type="text"
-                                        :required="property.required" 
-                                        v-model="property.value"
-                                        @input="view.setComponentProperty(key as string, $event, property.is_layout)"
-                                    />
-                                </div>
->>>>>>> 6316a4b6
+                                            @input="view.setComponentProperty(key as string, $event, property.is_layout)"
+                                        />
 
                                         <ib-select 
                                             v-else-if="property.property_type === 'ChoiceProperty'" 
                                             :label="key" 
                                             :options="view.getChoicePropertyOptions(property.choices)" 
                                             v-model="property.value"
-                                            @input="view.setComponentProperty(key as string, $event)"
+                                            @input="view.setComponentProperty(key as string, $event, property.is_layout)"
                                         />
 
                                         <ib-toggle 
                                             v-else-if="property.property_type === 'BooleanProperty'" 
                                             :label="key" 
                                             v-model="property.value"
-                                            @input="view.setComponentProperty(key as string, $event)"
+                                            @input="view.setComponentProperty(key as string, $event, property.is_layout)"
                                         />
 
                                         <ib-input 
@@ -229,7 +172,7 @@
                                             type="text"
                                             :required="property.required" 
                                             v-model="property.value"
-                                            @input="view.setComponentProperty(key as string, $event)"
+                                            @input="view.setComponentProperty(key as string, $event, property.is_layout)"
                                         />
                                     </div>
 
