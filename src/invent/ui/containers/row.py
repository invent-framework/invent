from ..core.component import Layout, align_self_property
from .box import Box, flex_property, justify_content_property


class RowLayout(Layout):
    align_self = align_self_property("vertical")
    flex = flex_property("horizontal")


class Row(Box):
    """
    A horizontal container box.
    """

    @classmethod
    def icon(cls):
        return '<svg xmlns="http://www.w3.org/2000/svg" width="1em" height="1em" viewBox="0 0 256 256"><path fill="currentColor" d="M208 136H48a16 16 0 0 0-16 16v40a16 16 0 0 0 16 16h160a16 16 0 0 0 16-16v-40a16 16 0 0 0-16-16m0 56H48v-40h160zm0-144H48a16 16 0 0 0-16 16v40a16 16 0 0 0 16 16h160a16 16 0 0 0 16-16V64a16 16 0 0 0-16-16m0 56H48V64h160z"/></svg>'  # noqa

<<<<<<< HEAD
    def render_children(self, element):
        """
        Render the container's children.
        """
        self._update_template_columns(element)
        super().render_children(element)

    def update_children(self):
        """
        Update the container's children.
        """
        self._update_template_columns(self.element)
        super().update_children()

    def create_child_wrapper(self, child, index):
        """
        Wrap the child element in a div with grid styles set appropriately.
        """
        child_wrapper = document.createElement("div")
        child_wrapper.style.setProperty("grid-column", index)
        child_wrapper.style.setProperty("grid-row", 1)
        child_wrapper.appendChild(child.element)
        child.set_position(child_wrapper)

        return child_wrapper

    def update_child_wrapper(self, child, index):
        """
        Wrap the child element in a div with grid styles set appropriately.
        """
        child_wrapper = child.element.parentElement
        child_wrapper.style.setProperty("grid-column", index)
        child_wrapper.style.setProperty("grid-row", 1)
        child_wrapper.appendChild(child.element)
        child.set_position(child_wrapper)

    def _update_template_columns(self, element):
        """
        Update the container's template columns.
        """

        template_columns = []
        for item in self.children:
            if (
                item.element.classList.contains("drop-zone")
                and len(self.children) > 1
            ):
                template_columns.append("0px")

            else:
                template_columns.append("auto")
=======
    layout_class = RowLayout
    flex_direction = "row"
>>>>>>> 6316a4b6

    justify_content = justify_content_property("horizontal")<|MERGE_RESOLUTION|>--- conflicted
+++ resolved
@@ -16,61 +16,7 @@
     def icon(cls):
         return '<svg xmlns="http://www.w3.org/2000/svg" width="1em" height="1em" viewBox="0 0 256 256"><path fill="currentColor" d="M208 136H48a16 16 0 0 0-16 16v40a16 16 0 0 0 16 16h160a16 16 0 0 0 16-16v-40a16 16 0 0 0-16-16m0 56H48v-40h160zm0-144H48a16 16 0 0 0-16 16v40a16 16 0 0 0 16 16h160a16 16 0 0 0 16-16V64a16 16 0 0 0-16-16m0 56H48V64h160z"/></svg>'  # noqa
 
-<<<<<<< HEAD
-    def render_children(self, element):
-        """
-        Render the container's children.
-        """
-        self._update_template_columns(element)
-        super().render_children(element)
-
-    def update_children(self):
-        """
-        Update the container's children.
-        """
-        self._update_template_columns(self.element)
-        super().update_children()
-
-    def create_child_wrapper(self, child, index):
-        """
-        Wrap the child element in a div with grid styles set appropriately.
-        """
-        child_wrapper = document.createElement("div")
-        child_wrapper.style.setProperty("grid-column", index)
-        child_wrapper.style.setProperty("grid-row", 1)
-        child_wrapper.appendChild(child.element)
-        child.set_position(child_wrapper)
-
-        return child_wrapper
-
-    def update_child_wrapper(self, child, index):
-        """
-        Wrap the child element in a div with grid styles set appropriately.
-        """
-        child_wrapper = child.element.parentElement
-        child_wrapper.style.setProperty("grid-column", index)
-        child_wrapper.style.setProperty("grid-row", 1)
-        child_wrapper.appendChild(child.element)
-        child.set_position(child_wrapper)
-
-    def _update_template_columns(self, element):
-        """
-        Update the container's template columns.
-        """
-
-        template_columns = []
-        for item in self.children:
-            if (
-                item.element.classList.contains("drop-zone")
-                and len(self.children) > 1
-            ):
-                template_columns.append("0px")
-
-            else:
-                template_columns.append("auto")
-=======
     layout_class = RowLayout
     flex_direction = "row"
->>>>>>> 6316a4b6
 
     justify_content = justify_content_property("horizontal")