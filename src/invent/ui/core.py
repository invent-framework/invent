--- conflicted
+++ resolved
@@ -545,43 +545,6 @@
             },
         }
 
-<<<<<<< HEAD
-
-class Widget(Component):
-    """
-    All widgets have these things:
-
-    * A unique human friendly name that's meaningful in the context of the
-      application (if none is given, one is automatically generated).
-    * A unique id (if none is given, one is automatically generated).
-    * An indication of the widget's preferred position (default: top left).
-    * A render function that takes the widget's container and renders
-      itself as an HTML element into the container.
-    * An optional channel name to which it broadcasts its messages (defaults to
-      the id).
-    """
-
-    channel = TextProperty("The channel[s] to which the widget broadcasts.")
-    position = TextProperty("The widget's preferred position.")
-
-    def __init__(self, name=None, id=None, position="TOP-LEFT", channel=None):
-        super().__init__(name=name, id=id)
-        self.position = position
-        self.channel = channel if channel else self.name
-        # Reference to the HTML element (once rendered).
-        self.element = None
-
-    def publish(self, blueprint, **kwargs):
-        """
-        Given the name of one of the class's MessageBlueprints, publish the
-        a message to all the widget's channels with the message content
-        defined in kwargs.
-        """
-        message = getattr(self, blueprint).create_message(blueprint, **kwargs)
-        invent.publish(message, to_channel=self.channel)
-
-=======
->>>>>>> d9ad9793
     def parse_position(self):
         """
         Parse the self.position as: "VERTICAL-HORIZONTAL", "VERTICAL" or
@@ -669,8 +632,9 @@
     position = TextProperty("The widget's preferred position.")
 
     def __init__(self, name=None, id=None, position="TOP-LEFT", channel=None):
-        super().__init__(name, id, position)
-        self.channel = channel if channel else self.id
+        super().__init__(name=name, id=id)
+        self.position = position
+        self.channel = channel if channel else self.name
         # Reference to the HTML element (once rendered).
         self.element = None
 
