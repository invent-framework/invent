"""
Core classes relating to the user interface aspects of the Invent framework.

Based on original pre-COVID work by [Nicholas H.Tollervey.](https://ntoll.org/)

Copyright (c) 2024 Invent contributors.

Licensed under the Apache License, Version 2.0 (the "License");
you may not use this file except in compliance with the License.
You may obtain a copy of the License at

http://www.apache.org/licenses/LICENSE-2.0

Unless required by applicable law or agreed to in writing, software
distributed under the License is distributed on an "AS IS" BASIS,
WITHOUT WARRANTIES OR CONDITIONS OF ANY KIND, either express or implied.
See the License for the specific language governing permissions and
limitations under the License.
"""

from pyscript import document

import invent
from invent.compatability import capitalize, getmembers_static
from invent.i18n import _
from .model import Model
from .property import (
    BooleanProperty,
    ChoiceProperty,
    ListProperty,
    TextProperty,
)


ALIGNMENTS = ["start", "center", "end"]
ALIGNMENTS_STRETCH = ALIGNMENTS + ["stretch"]


def align_self_property(direction):
    return ChoiceProperty(
        f"{capitalize(direction)} alignment.",
        choices=ALIGNMENTS_STRETCH,
        default_value="stretch",
        map_to_style="align-self",
    )


#: T-shirt sizes used to indicate relative sizes of things.
_TSHIRT_SIZES = (
    None,
    "XS",
    "S",
    "M",
    "L",
    "XL",
)
#: The default icon for a component. https://github.com/phosphor-icons/core
_DEFAULT_ICON = '<svg xmlns="http://www.w3.org/2000/svg" width="1em" height="1em" viewBox="0 0 256 256"><path fill="currentColor" d="M140 180a12 12 0 1 1-12-12a12 12 0 0 1 12 12M128 72c-22.06 0-40 16.15-40 36v4a8 8 0 0 0 16 0v-4c0-11 10.77-20 24-20s24 9 24 20s-10.77 20-24 20a8 8 0 0 0-8 8v8a8 8 0 0 0 16 0v-.72c18.24-3.35 32-17.9 32-35.28c0-19.85-17.94-36-40-36m104 56A104 104 0 1 1 128 24a104.11 104.11 0 0 1 104 104m-16 0a88 88 0 1 0-88 88a88.1 88.1 0 0 0 88-88"/></svg>'  # noqa


class MessageBlueprint:
    """
    An instance of this class represents a type of message potentially
    triggered in the life-cycle of a Widget object. The name assigned in the
    parent class definition should become the message's subject (an
    implementation detail left to the author of the Widget class).

    E.g.:

    click = MessageBlueprint("Sent when the widget it clicked.")
    hold = MessageBlueprint(
        "The button is held down.",
        duration="The amount of time the button was held down.",
    )
    double_click = MessageBlueprint()

    Instances may have an optional description to explain their intent, and
    key/value pairs describing the fields in the content of the message. This
    metadata is used in the visual builder.
    """

    def __init__(self, description=None, **kwargs):
        """
        Messages may have an optional description and key/value pairs
        describing the expected content of future messages.
        """
        self.description = description
        self.content = kwargs

    def create_message(self, name, **kwargs):
        """
        Returns an actual message to send to channels with the given content.

        Validates kwargs match the fields described in the blueprint's content
        specification.
        """
        for k in kwargs:
            if k not in self.content:
                raise ValueError(_("Unknown field in message content: ") + k)
        for k in self.content:
            if k not in kwargs:
                raise ValueError(_("Field missing from message content:") + k)
        return invent.Message(name, **kwargs)

    def as_dict(self):
        """
        Return a dictionary representation of the meta-data contained within
        this class.
        """
        return {
            "description": self.description,
            "content": self.content,
        }


class Component(Model):
    """
    A base class for all user interface components (Widget, Container).

    Ensures they all have optional names and ids. If they're not given, will
    auto-generate them for the user.
    """

    # Used for quick component look-up.
    _components_by_id = {}
    # Used for generating unique component names.
    _component_counter = 0

    id = TextProperty("The id of the widget instance in the DOM.")
    name = TextProperty(
        "The meaningful name of the widget instance.",
        map_to_attribute="name",
    )
    enabled = BooleanProperty(
        "Indicates if the component is enabled.", default_value=True
    )
    visible = BooleanProperty(
        "The component is visible is set to True.", default_value=True
    )

    def __init__(self, **kwargs):
        if invent.is_micropython:  # pragma: no cover
            # When in MicroPython, ensure all the properties have a reference
            # to their name within this class.
            for property_name, property_obj in type(self).properties().items():
                property_obj.__set_name__(self, property_name)
        self.element = self.render()
        self._parent = None
        self._layout = {}
        super().__init__(**kwargs)

        type(self)._component_counter += 1
        if not self.id:
            self.id = type(self)._generate_unique_id()
        if not self.name:
            self.name = type(self)._generate_name()
        Component._components_by_id[self.id] = self

    @property
    def is_container(self):
        """
        Return True if this component is a container, otherwise False.

        Just a convenience property in place of "isinstance".
        """
        return isinstance(self, Container)

    @property
    def parent(self):
        return self._parent

    @parent.setter
    def parent(self, parent):
        old_parent = self._parent
        self._parent = parent

        if parent:
            # Validate the layout against the new parent.
            try:
                self.layout = self.layout
            except Exception:
                self._parent = old_parent
                raise

    @property
    def layout(self):
        return self._layout

    @layout.setter
    def layout(self, layout):
        def type_error():
            raise TypeError(
                f"container type {type(self.parent).__name__} " +
                f"doesn't support layout type {type(layout).__name__}"
            )

        if isinstance(layout, Layout):
            if self.parent:
                if type(layout) is self.parent.layout_class:
                    # Create a new Layout object for this component, and copy
                    # all properties.
                    self._layout = self.parent.layout_class(
                        self,
                        **{
                            key: getattr(layout, key)
                            for key, prop in layout.properties().items()
                        }
                    )
                else:
                    type_error()
            else:
                # Validate it later, when we have a parent.
                self._layout = layout

        elif isinstance(layout, dict):
            if self.parent:
                self._layout = self.parent.layout_class(self, **layout)
            else:
                # Validate it later, when we have a parent.
                self._layout = layout

        else:
            type_error()

    def on_id_changed(self):
        """
        Automatically called to update the id of the HTML element associated
        with the component.
        """
        self.element.id = self.id

    def on_enabled_changed(self):
        """
        Ensure the underlying HTML element is enabled/disabled according to
        the value of the property.
        """
        self.element.disabled = not self.enabled

    def on_visible_changed(self):
        """
        Show / hide the element depending on the value of the property.
        """
        self.element.style.visibility = "visible" if self.visible else "hidden"

    @classmethod
    def _generate_unique_id(cls):
        """
        Create a unique but meaningful id for the component.

        E.g.

        "invent-button-1"

        The pattern is "invent-classname-counter".
        """
        return f"invent-{cls.__name__.lower()}-{cls._component_counter}"

    @classmethod
    def _generate_name(cls):
        """
        Create a human friendly name for the component.

        E.g.

        "Button 1"
        """
        return f"{cls.__name__} {cls._component_counter}"

    @classmethod
    def get_component_by_id(cls, component_id):
        """
        Return the component with the specified id or None if no such
        component exists.
        """
        return Component._components_by_id.get(component_id)

    def render(self):
        """
        In base classes, return the HTML element used to display the
        component.
        """
        raise NotImplementedError()  # pragma: no cover

    @classmethod
    def icon(cls):
        """
        Return the SVG to display in the menu of available components in the
        UI builder.
        """
        return _DEFAULT_ICON

    @classmethod
    def message_blueprints(cls):
        """
        Returns a dictionary of the message blueprints that define the sort of
        messages a component may send during its lifetime.

        Implementation detail: we branch on interpreter type because of the
        different behaviour of `getmembers`.
        """
        return {
            name: value
            for name, value in getmembers_static(cls)
            if isinstance(value, MessageBlueprint)
        }

    @classmethod
    def blueprint(cls):
        """
        Return a Python dictionary as a data structure representing all the
        essential information about the components, its properties, message
        blueprints and preview.
        """
        return {
            "name": cls.__name__,
            "properties": {
                name: prop.as_dict() for name, prop in cls.properties().items()
            },
            "message_blueprints": {
                key: value.as_dict()
                for key, value in cls.message_blueprints().items()
            },
            "icon": cls.icon(),
        }

    def as_dict(self):
        """
        Return a dict representation of the state of this instance.
        """
        properties = super().as_dict()
        layout_dict = (
            self.layout
            if isinstance(self.layout, dict)
            else self.layout.as_dict()
        )
        if layout_dict:
            properties["layout"] = layout_dict

        # If the component is a Container, we format its content recursively.
        if isinstance(self, Container):
            if not self.get_from_datastore("content"):
                properties["content"] = [
                    item.as_dict() for item in self.children
                ]

        return {
            "type": type(self).__name__,
            "properties": properties,
        }

    def update_attribute(self, attribute_name, attribute_value):
        """
        Convenience method to update an HTML attribute on self.element. If
        the attribute_value is false-y, the attribute is removed.
        Otherwise, the named attribute is set to the given value.
        """
        if attribute_value:
            self.element.setAttribute(attribute_name, str(attribute_value))
        else:
            self.element.removeAttribute(attribute_name)


class Widget(Component):
    """
    A widget is a UI component drawn onto the interface in some way.

    All widgets have these things:

    * A unique human friendly name that's meaningful in the context of the
      application (if none is given, one is automatically generated).
    * A unique id (if none is given, one is automatically generated).
    * A render function that takes the widget's container and renders
      itself as an HTML element into the container.
    * An optional indication of the channel[s] to which it broadcasts
      messages (defaults to the id).
    * A publish method that takes the name of a message blueprint, and
      associated kwargs, and publishes it to the channel[s] set for the
      widget.
    """

    channel = TextProperty(
        "A comma separated list of channels to which the widget broadcasts.",
        default_value=None,
    )

    def __init__(self, *args, **kwargs):
        super().__init__(*args, **kwargs)
        if self.channel is None:
            self.channel = self.id

    def publish(self, blueprint, **kwargs):
        """
        Given the name of one of the class's MessageBlueprints, publish
        a message to all the widget's channels with the message content
        defined in kwargs.
        """
        # Ensure self.channel is treated as a comma-separated list of channel
        # names.
        if self.channel is not None:
            channels = [
                channel.strip()
                for channel in self.channel.split(",")
                if channel.strip()
            ]
            message = getattr(self, blueprint).create_message(
                blueprint, **kwargs
            )
            invent.publish(message, to_channel=channels)

    def when(self, subject, to_channel=None, do=None):
        """
        Convenience method for wrapping subscriptions.

        If no "do" handler is given, we assume this function is decorating the
        handler to "do" the stuff.

        The subject and to_channel can be either individual strings or a
        list of strings to indicate the channel[s] and message subject[s] to
        match.
        """
        if not to_channel:
            to_channel = self.id

        if do:
            invent.subscribe(
                handler=do, to_channel=to_channel, when_subject=subject
            )
        else:

            def inner_function(handler):
                invent.subscribe(
                    handler=handler,
                    to_channel=to_channel,
                    when_subject=subject,
                )

            return inner_function


class Container(Component):
    """
    All containers have these things:

    * A unique human friendly name that's meaningful in the context of the
      application (if none is given, one is automatically generated).
    * A unique id (if none is given, one is automatically generated).
    * Is a list of children (that are either widgets or further containers).
    * A notion of relative width/height to the containing element (defaults
      100%).
    * A render function that returns an HTML element representing the
      container to insert into the DOM. Child classes override this method to
      insert the children into the container in the correct manner.
    """

    children = ListProperty(
        "The contents of the container",
        default_value=None,
    )

    background_color = TextProperty("The color of the container's background.")
    border_color = TextProperty("The color of the container's border.")
    border_width = ChoiceProperty(
        "The size of the container's border.",
        choices=_TSHIRT_SIZES,
    )
    border_style = ChoiceProperty(
        "The style of the container's border.",
        choices=[
            None,
            "Dotted",
            "Dashed",
            "Solid",
            "Double",
            "Groove",
            "Ridge",
            "Inset",
            "Outset",
        ],
    )

    def __init__(self, **kwargs):
        super().__init__(**kwargs)
        for item in self.children:
            item.parent = self

    def on_children_changed(self):
        self.element.innerHTML = ""
        for child in self.content:
            self.element.appendChild(child.element)
        self.update_children()

    def on_background_color_changed(self):
        if self.background_color:
            self.element.style.setProperty(
                "background-color", self.background_color
            )
        else:
            self.element.style.removeProperty("background-color")

    def on_border_color_changed(self):
        if self.border_color:
            self.element.style.setProperty("border-color", self.border_color)
        else:
            self.element.style.removeProperty("border-color")

    def on_border_width_changed(self):
        """
        Set the border with (transliating from t-shirt sizes).
        """
        sizes = {
            "XS": "2px",
            "S": "4px",
            "M": "8px",
            "L": "16px",
            "XL": "32px",
        }
        if self.border_width is not None:
            size = sizes[self.border_width.upper()]
            self.element.style.setProperty("border-width", size)
        else:
            self.element.style.removeProperty("border-width")

    def on_border_style_changed(self):
        if self.border_style:
            self.element.style.setProperty("border-style", self.border_style)
        else:
            self.element.style.removeProperty("border-style")

    def _set_gap(self, gap, attr):
        sizes = {
            "XS": "2px",
            "S": "4px",
            "M": "8px",
            "L": "16px",
            "XL": "32px",
        }
        size = "0px"

        if gap is not None:
            size = sizes[gap.upper()]
        self.element.style.setProperty(attr, size)

    def append(self, item):
        """
        Append like a list.
        """
        # Update the object model.
        item.parent = self
        self.children.append(item)

        # Update the DOM.
<<<<<<< HEAD
        self.element.appendChild(
            self.create_child_wrapper(item, len(self.children))
        )
=======
        self.element.appendChild(item.element)
>>>>>>> 6316a4b6

        # Update the grid indices of the container's children.
        self.update_children()

    def insert(self, index, item):
        """
        Insert like a list.
        """
        # Update the object model.
        item.parent = self
        self.children.insert(index, item)

        # Update the DOM.
<<<<<<< HEAD
        #
        # We wrap all children in a <div> that is a grid area.
        wrapper = self.create_child_wrapper(item, index)

        if item is self.children[-1]:
            self.element.appendChild(wrapper)

=======
        if item is self.content[-1]:
            self.element.appendChild(item.element)
>>>>>>> 6316a4b6
        else:
            self.element.insertBefore(
                item.element, self.element.childNodes[index]
            )

        # Update the grid indices of the container's children.
        self.update_children()

    def remove(self, item):
        """
        Remove like a list.
        """
        # Update the object model.
        item.parent = None
        self.children.remove(item)

        # Update the DOM.
        item.element.remove()

        # Update the grid indices of the container's children.
        self.update_children()

    def __getitem__(self, index):
        """
        Index items like a list.
        """
        return self.children[index]

    def __iter__(self):
        """
        Iterate like a list.
        """
        return iter(self.children)

    def __delitem__(self, item):
        """
        Delete like a list.
        """
        self.remove(item)

    def contains(self, component):
        """Return True if the specified component is in this container.

        This is recursive, so this really means "is a descendant of".
        """
        for item in self.children:
            if item is component:
                return True

            if item.is_container:
                if item.contains(component):
                    return True

        return False

    def render(self):
        """
        Return a div element representing the container.

        Subclasses should call this, then override with the specific details
        for how to add their children in a way that reflects the way they
        lay out their widgets.
        """
        element = document.createElement("div")
        element.classList.add(f"invent-{type(self).__name__.lower()}")
        return element

<<<<<<< HEAD
    def render_children(self, element):
        """
        Render the container's children.
        """
        for index, child in enumerate(self.children, start=1):
            element.appendChild(self.create_child_wrapper(child, index))

=======
>>>>>>> 6316a4b6
    def update_children(self):
        """
        Update the container's children.
        """
<<<<<<< HEAD
        for counter, child in enumerate(self.children, start=1):
            self.update_child_wrapper(child, counter)
=======
        for counter, child in enumerate(self.content, start=1):
            self.update_child(child, counter)

    def update_child(self, child, index):
        pass


class Layout(Model):
    def __init__(self, component, **kwargs):
        self.component = component
        self.element = self.component.element
        super().__init__(**kwargs)
>>>>>>> 6316a4b6
<|MERGE_RESOLUTION|>--- conflicted
+++ resolved
@@ -549,13 +549,7 @@
         self.children.append(item)
 
         # Update the DOM.
-<<<<<<< HEAD
-        self.element.appendChild(
-            self.create_child_wrapper(item, len(self.children))
-        )
-=======
         self.element.appendChild(item.element)
->>>>>>> 6316a4b6
 
         # Update the grid indices of the container's children.
         self.update_children()
@@ -569,18 +563,8 @@
         self.children.insert(index, item)
 
         # Update the DOM.
-<<<<<<< HEAD
-        #
-        # We wrap all children in a <div> that is a grid area.
-        wrapper = self.create_child_wrapper(item, index)
-
         if item is self.children[-1]:
-            self.element.appendChild(wrapper)
-
-=======
-        if item is self.content[-1]:
             self.element.appendChild(item.element)
->>>>>>> 6316a4b6
         else:
             self.element.insertBefore(
                 item.element, self.element.childNodes[index]
@@ -648,25 +632,11 @@
         element.classList.add(f"invent-{type(self).__name__.lower()}")
         return element
 
-<<<<<<< HEAD
-    def render_children(self, element):
-        """
-        Render the container's children.
-        """
-        for index, child in enumerate(self.children, start=1):
-            element.appendChild(self.create_child_wrapper(child, index))
-
-=======
->>>>>>> 6316a4b6
     def update_children(self):
         """
         Update the container's children.
         """
-<<<<<<< HEAD
         for counter, child in enumerate(self.children, start=1):
-            self.update_child_wrapper(child, counter)
-=======
-        for counter, child in enumerate(self.content, start=1):
             self.update_child(child, counter)
 
     def update_child(self, child, index):
@@ -677,5 +647,4 @@
     def __init__(self, component, **kwargs):
         self.component = component
         self.element = self.component.element
-        super().__init__(**kwargs)
->>>>>>> 6316a4b6
+        super().__init__(**kwargs)