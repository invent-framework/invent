"""Functions to export an Invent app in a variety of formats.

Where "variety" currently means "as python code" :)

"""

from invent.ui.core import from_datastore
from invent.ui import Container


# TODO: This will be passed in from the builder :)
IMPORTS = """
import invent
from invent.ui import *
from invent.ai import *
"""


# Contents/templates for index.html, main.py and pyscript.toml files ##########


INDEX_HTML = """
<!DOCTYPE html>
<html lang="en">
<head>
    <title>{title}</title>

    <!-- Recommended meta tags -->
    <meta charset="UTF-8">
    <meta name="viewport" content="width=device-width,initial-scale=1.0">

    <!-- PyScript -->
    <link rel="stylesheet"
      href="https://pyscript.net/releases/2024.7.1/core.css">
    <script type="module"
      src="https://pyscript.net/releases/2024.7.1/core.js"></script>

    <!-- App CSS Styles -->
    <link rel="stylesheet"
      href="https://unpkg.com/papercss@1.9.2/dist/paper.min.css">
</head>
<body>
  <script type="mpy" src="./main.py" config="./pyscript.toml" async></script>
</body>
</html>
"""


MAIN_PY_TEMPLATE = """
{imports}

# Datastore ##################################################################

{datastore}

# Code #######################################################################

{code}

# User Interface #############################################################

{app}

# GO! ########################################################################

invent.go()

"""


PYSCRIPT_TOML_TEMPLATE = """
experimental_create_proxy = "auto"

[files]
"https://invent.pyscriptapps-dev.com/invent/latest/invent.zip" = "./*"
"""


def as_pyscript_app(app, imports=IMPORTS, datastore="", code="", to_psdc=True):
    """Generate the index.html, main.py and pyscript.toml files for an app."""

    # index.html
    index_html = INDEX_HTML.format(title=app.name)

    # main.py
    main_py = MAIN_PY_TEMPLATE.format(
        imports=imports,
        datastore=datastore,
        code=code,
        app=_pretty_repr_app(app),
    )

    # pyscript.toml
    pyscript_toml = PYSCRIPT_TOML_TEMPLATE.format(
        invent_src=(
            "https://mchilvers.pyscriptapps.com/invent/latest/invent"
            if to_psdc
            else "../../src/invent"
        )
    )

    return index_html, main_py, pyscript_toml


def as_dict(app, imports=IMPORTS, datastore="", code="", to_psdc=True):
    """Export an app as a dictionary."""

    return dict(imports={}, datastore={}, blocks={}, app=app.as_dict())


def from_dict(bundle_dict):
    """Rehydrate an app from the dictionary representation."""

    app = _app_from_dict(bundle_dict["app"])

    return app


def _app_from_dict(app_dict):
    """Create an App from the specified dictionary representation."""

    from invent.ui.app import App

    pages = [
        _component_from_dict(component_dict)
        for component_dict in app_dict["pages"]
    ]

    app_dict["pages"] = pages

    return App(**app_dict)


def _component_from_dict(component_dict):
    """Create a component from the specified dictionary representation."""

    from invent import ui

    cls = getattr(ui, component_dict["type"])

    properties = {}
    for property_name, property_value in component_dict["properties"].items():
        if issubclass(cls, Container) and property_name == "children":
            continue

        if type(property_value) is str and property_value.startswith(
            "from_datastore("
        ):
            property_value = eval(
                property_value, {}, dict(from_datastore=from_datastore)
            )

        properties[property_name] = property_value

    cls = getattr(ui, component_dict["type"])

    if issubclass(cls, Container):
        property_value = component_dict["properties"]["children"]
        if type(property_value) is str:
            children = eval(
                property_value, {}, dict(from_datastore=from_datastore)
            )

        else:
            children = [
                _component_from_dict(component_dict)
                for component_dict in property_value
            ]

        properties["children"] = children

    return cls(**properties)


# Internal ###################################################################


# The {pages} indentation looks weird in this template, but the actual
# indentation is handled in the pretty repr functions :)
APP_TEMPLATE = """
App(
    name='{name}',
    children=[
{pages}
    ],
)
"""


def _pretty_repr_app(app):
    """Generate a pretty repr of the App's UI."""

    return APP_TEMPLATE.format(
        name=app.name, pages=_pretty_repr_pages(app.pages)
    )


def _pretty_repr_pages(pages):
    """Generate a pretty repr of the pages in an App."""

    lines = []
    for page in pages:
        _pretty_repr_component(page, lines=lines, indent=" " * 8)

    return "\n".join(lines)


def _pretty_repr_component(component, lines, indent=""):
    """Generate a pretty repr of a Component.

    Creating it line-by-line makes it easier to format it nicely (with commas
    only where necessary etc. :) ). Maybe we should just use a formatter :)

    """

    # The first line of the component's constructor e.g. "Page(".
    lines.append(f"{indent}{type(component).__name__}(")

    # The component's properties.
    _pretty_repr_component_properties(component, lines, indent + "    ")

<<<<<<< HEAD
    # If the component is a Container, its "children" property.
=======
    # The component's layout.
    _pretty_repr_component_layout(component.layout, lines, indent + "    ")

    # If the component is a Container, its "content" property.
>>>>>>> 6316a4b6
    if isinstance(component, Container):
        _pretty_repr_container_children_property(
            component, lines, indent + "    "
        )

    # The last line of the component's constructor e.g.")" :).
    lines.append(f"{indent}),")


def _pretty_repr_component_properties(component, lines, indent):
    """Generate a pretty repr of a Component's properties."""

<<<<<<< HEAD
    for property_name, property_obj in type(component).properties().items():
        # If the component is a Container, we deal with its children separately
=======
    for property_name, property_obj in sorted(component.properties().items()):
        # If the component is a Container, we deal with its content separately
>>>>>>> 6316a4b6
        # (for the recursive case). A Widget may well define its own custom
        # "children" property though, so we handle that just like any other
        # property.
        if isinstance(component, Container) and property_name == "children":
            continue

        from_datastore = component.get_from_datastore(property_name)
        property_value = (
            from_datastore
            if from_datastore
            else getattr(component, property_name)
        )

        lines.append(f"{indent}{property_name}={repr(property_value)},")


<<<<<<< HEAD
def _pretty_repr_container_children_property(component, lines, indent):
=======
def _pretty_repr_component_layout(layout, lines, indent):
    layout_dict = layout if isinstance(layout, dict) else layout.as_dict()
    if layout_dict:
        dict_args = [
            f"{key}={value!r}" for key, value in sorted(layout_dict.items())
        ]
        lines.append(f"{indent}layout=dict({', '.join(dict_args)}),")


def _pretty_repr_container_content_property(component, lines, indent):
>>>>>>> 6316a4b6
    """
    Generate a pretty repr of a Container's "children" property.
    """

    from_datastore = component.get_from_datastore("children")
    if from_datastore:
        lines.append(f"{indent}children={repr(from_datastore)},")

    else:
        lines.append(f"{indent}children=[")
        for child in component.pages:
            _pretty_repr_component(child, lines=lines, indent=indent + "    ")
        lines.append(f"{indent}],")<|MERGE_RESOLUTION|>--- conflicted
+++ resolved
@@ -219,14 +219,10 @@
     # The component's properties.
     _pretty_repr_component_properties(component, lines, indent + "    ")
 
-<<<<<<< HEAD
-    # If the component is a Container, its "children" property.
-=======
     # The component's layout.
     _pretty_repr_component_layout(component.layout, lines, indent + "    ")
 
-    # If the component is a Container, its "content" property.
->>>>>>> 6316a4b6
+    # If the component is a Container, its "children" property.
     if isinstance(component, Container):
         _pretty_repr_container_children_property(
             component, lines, indent + "    "
@@ -239,13 +235,8 @@
 def _pretty_repr_component_properties(component, lines, indent):
     """Generate a pretty repr of a Component's properties."""
 
-<<<<<<< HEAD
-    for property_name, property_obj in type(component).properties().items():
+    for property_name, property_obj in sorted(component.properties().items()):
         # If the component is a Container, we deal with its children separately
-=======
-    for property_name, property_obj in sorted(component.properties().items()):
-        # If the component is a Container, we deal with its content separately
->>>>>>> 6316a4b6
         # (for the recursive case). A Widget may well define its own custom
         # "children" property though, so we handle that just like any other
         # property.
@@ -262,9 +253,6 @@
         lines.append(f"{indent}{property_name}={repr(property_value)},")
 
 
-<<<<<<< HEAD
-def _pretty_repr_container_children_property(component, lines, indent):
-=======
 def _pretty_repr_component_layout(layout, lines, indent):
     layout_dict = layout if isinstance(layout, dict) else layout.as_dict()
     if layout_dict:
@@ -274,8 +262,7 @@
         lines.append(f"{indent}layout=dict({', '.join(dict_args)}),")
 
 
-def _pretty_repr_container_content_property(component, lines, indent):
->>>>>>> 6316a4b6
+def _pretty_repr_container_children_property(component, lines, indent):
     """
     Generate a pretty repr of a Container's "children" property.
     """
